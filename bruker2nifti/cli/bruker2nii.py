--- conflicted
+++ resolved
@@ -81,25 +81,11 @@
     # nifti_version = 1,
     parser.add_argument("-nifti_version", dest="nifti_version", type=int, default=1)
 
-<<<<<<< HEAD
     # qform = 1,
-    parser.add_argument('-qform_code',
-                        dest='qform_code',
-                        type=int,
-                        default=1)
-
-    # sform = 2,
-    parser.add_argument('-sform_code',
-                        dest='sform_code',
-                        type=int,
-                        default=2)
-=======
-    # qform = 2,
     parser.add_argument("-qform_code", dest="qform_code", type=int, default=1)
 
-    # sform= 1,
+    # sform= 2,
     parser.add_argument("-sform_code", dest="sform_code", type=int, default=2)
->>>>>>> 6cf20451
 
     # do_not_save_human_readable = False,
     parser.add_argument(
@@ -108,31 +94,10 @@
         action="store_true",
     )
 
-<<<<<<< HEAD
     # correct_slope = False,
-    parser.add_argument('-correct_slope',
-                        dest='correct_slope',
-                        action='store_true')
+    parser.add_argument("-correct_slope", dest="correct_slope", action="store_true")
 
     # correct_offset = False,
-    parser.add_argument('-correct_offset',
-                        dest='correct_offset',
-                        action='store_true')
-
-    # sample_upside_down = False,
-    parser.add_argument('-sample_upside_down',
-                        dest='sample_upside_down',
-                        action='store_true')
-
-    # frame_body_as_frame_head = False,
-    parser.add_argument('-frame_body_as_frame_head',
-                        dest='frame_body_as_frame_head',
-                        action='store_true')
-=======
-    # correct_slope = True,
-    parser.add_argument("-correct_slope", dest="correct_slope", action="store_true")
-
-    # correct_offset = True,
     parser.add_argument("-correct_offset", dest="correct_offset", action="store_true")
 
     # sample_upside_down = True,
@@ -144,9 +109,8 @@
     parser.add_argument(
         "-frame_body_as_frame_head",
         dest="frame_body_as_frame_head",
-        action="store_false",
-    )
->>>>>>> 6cf20451
+        action="store_true",
+    )
 
     # verbose = 1
     parser.add_argument("-verbose", "-v", dest="verbose", type=int, default=1)
